/*
 * Copyright 2014 Real Logic Ltd.
 *
 * Licensed under the Apache License, Version 2.0 (the "License");
 * you may not use this file except in compliance with the License.
 * You may obtain a copy of the License at
 *
 * http://www.apache.org/licenses/LICENSE-2.0
 *
 * Unless required by applicable law or agreed to in writing, software
 * distributed under the License is distributed on an "AS IS" BASIS,
 * WITHOUT WARRANTIES OR CONDITIONS OF ANY KIND, either express or implied.
 * See the License for the specific language governing permissions and
 * limitations under the License.
 */
package uk.co.real_logic.agrona.collections;

import uk.co.real_logic.agrona.BitUtil;

import java.util.*;
import java.util.function.LongFunction;

import static java.util.Objects.requireNonNull;

/**
 * {@link java.util.Map} implementation specialised for long keys using open addressing and
 * linear probing for cache efficient access.
 *
 * @param <V> values stored in the {@link java.util.Map}
 */
public class Long2ObjectHashMap<V>
    implements Map<Long, V>
{
    private final double loadFactor;
    private int resizeThreshold;
    private int capacity;
    private int mask;
    private int size;

    private long[] keys;
    private Object[] values;

    // Cached to avoid allocation.
    private final ValueCollection<V> valueCollection = new ValueCollection<>();
    private final KeySet keySet = new KeySet();
    private final EntrySet<V> entrySet = new EntrySet<>();

    public Long2ObjectHashMap()
    {
        this(8, 0.6);
    }

    /**
     * Construct a new map allowing a configuration for initial capacity and load factor.
     *
     * @param initialCapacity for the backing array
     * @param loadFactor      limit for resizing on puts
     */
    public Long2ObjectHashMap(final int initialCapacity, final double loadFactor)
    {
        if (loadFactor <= 0 || loadFactor >= 1.0)
        {
<<<<<<< HEAD
            throw new IllegalArgumentException("Load factors must be > 0.0 and < 1.0");
=======
            throw new IllegalArgumentException("Load factor must be <= 1.0");
>>>>>>> fb4b4584
        }

        this.loadFactor = loadFactor;
        capacity = BitUtil.findNextPositivePowerOfTwo(initialCapacity);
        mask = capacity - 1;
        resizeThreshold = (int)(capacity * loadFactor);

        keys = new long[capacity];
        values = new Object[capacity];
    }

    /**
     * Get the load factor beyond which the map will increase size.
     *
     * @return load factor for when the map should increase size.
     */
    public double loadFactor()
    {
        return loadFactor;
    }

    /**
     * Get the total capacity for the map to which the load factor with be a fraction of.
     *
     * @return the total capacity for the map.
     */
    public int capacity()
    {
        return capacity;
    }

    /**
     * Get the actual threshold which when reached the map resize.
     * This is a function of the current capacity and load factor.
     *
     * @return the threshold when the map will resize.
     */
    public int resizeThreshold()
    {
        return resizeThreshold;
    }

    /**
     * {@inheritDoc}
     */
    public int size()
    {
        return size;
    }

    /**
     * {@inheritDoc}
     */
    public boolean isEmpty()
    {
        return 0 == size;
    }

    /**
     * {@inheritDoc}
     */
    public boolean containsKey(final Object key)
    {
        requireNonNull(key, "Null keys are not permitted");

        return containsKey(((Long)key).longValue());
    }

    /**
     * Overloaded version of {@link Map#containsKey(Object)} that takes a primitive long key.
     *
     * @param key for indexing the {@link Map}
     * @return true if the key is found otherwise false.
     */
    public boolean containsKey(final long key)
    {
        int index = hash(key);

        while (null != values[index])
        {
            if (key == keys[index])
            {
                return true;
            }

            index = ++index & mask;
        }

        return false;
    }

    /**
     * {@inheritDoc}
     */
    public boolean containsValue(final Object value)
    {
        requireNonNull(value, "Null values are not permitted");

        for (final Object v : values)
        {
            if (null != v && value.equals(v))
            {
                return true;
            }
        }

        return false;
    }

    /**
     * {@inheritDoc}
     */
    public V get(final Object key)
    {
        return get(((Long)key).longValue());
    }

    /**
     * Overloaded version of {@link Map#get(Object)} that takes a primitive long key.
     *
     * @param key for indexing the {@link Map}
     * @return the value if found otherwise null
     */
    @SuppressWarnings("unchecked")
    public V get(final long key)
    {
        int index = hash(key);

        Object value;
        while (null != (value = values[index]))
        {
            if (key == keys[index])
            {
                return (V)value;
            }

            index = ++index & mask;
        }

        return null;
    }

    /**
     * Get a value for a given key, or if it does ot exist then default the value via a {@link LongFunction}
     * and put it in the map.
     *
     * Primitive specialized version of {@link java.util.Map#computeIfAbsent}.
     *
     * @param key to search on.
     * @param mappingFunction to provide a value if the get returns null.
     * @return the value if found otherwise the default.
     */
    public V computeIfAbsent(final long key, final LongFunction<? extends V> mappingFunction)
    {
        requireNonNull(mappingFunction, "mappingFunction cannot be null");
        V value = get(key);
        if (value == null)
        {
            value = mappingFunction.apply(key);
            if (value != null)
            {
                put(key, value);
            }
        }

        return value;
    }

    /**
     * {@inheritDoc}
     */
    public V put(final Long key, final V value)
    {
        return put(key.longValue(), value);
    }

    /**
     * Overloaded version of {@link Map#put(Object, Object)} that takes a primitive int key.
     *
     * @param key   for indexing the {@link Map}
     * @param value to be inserted in the {@link Map}
     * @return the previous value if found otherwise null
     */
    @SuppressWarnings("unchecked")
    public V put(final long key, final V value)
    {
        requireNonNull(value, "Value cannot be null");

        V oldValue = null;
        int index = hash(key);

        while (null != values[index])
        {
            if (key == keys[index])
            {
                oldValue = (V)values[index];
                break;
            }

            index = ++index & mask;
        }

        if (null == oldValue)
        {
            ++size;
            keys[index] = key;
        }

        values[index] = value;

        if (size > resizeThreshold)
        {
            increaseCapacity();
        }

        return oldValue;
    }

    /**
     * {@inheritDoc}
     */
    public V remove(final Object key)
    {
        return remove(((Long)key).longValue());
    }

    /**
     * Overloaded version of {@link Map#remove(Object)} that takes a primitive int key.
     *
     * @param key for indexing the {@link Map}
     * @return the value if found otherwise null
     */
    @SuppressWarnings("unchecked")
    public V remove(final long key)
    {
        int index = hash(key);

        Object value;
        while (null != (value = values[index]))
        {
            if (key == keys[index])
            {
                values[index] = null;
                --size;

                compactChain(index);

                return (V)value;
            }

            index = ++index & mask;
        }

        return null;
    }

    /**
     * {@inheritDoc}
     */
    public void clear()
    {
        size = 0;
        Arrays.fill(values, null);
    }

    /**
     * Compact the {@link Map} backing arrays by rehashing with a capacity just larger than current size
     * and giving consideration to the load factor.
     */
    public void compact()
    {
        final int idealCapacity = (int)Math.round(size() * (1.0d / loadFactor));
        rehash(BitUtil.findNextPositivePowerOfTwo(idealCapacity));
    }

    /**
     * {@inheritDoc}
     */
    public void putAll(final Map<? extends Long, ? extends V> map)
    {
        map.forEach(this::put);
    }

    /**
     * {@inheritDoc}
     */
    public KeySet keySet()
    {
        return keySet;
    }

    /**
     * {@inheritDoc}
     */
    public Collection<V> values()
    {
        return valueCollection;
    }

    /**
     * {@inheritDoc}
     */
    public Set<Entry<Long, V>> entrySet()
    {
        return entrySet;
    }

    /**
     * {@inheritDoc}
     */
    public String toString()
    {
        final StringBuilder sb = new StringBuilder();
        sb.append('{');

        for (final Map.Entry<Long, V> entry : entrySet())
        {
            sb.append(entry.getKey().longValue());
            sb.append('=');
            sb.append(entry.getValue());
            sb.append(", ");
        }

        if (sb.length() > 1)
        {
            sb.setLength(sb.length() - 2);
        }

        sb.append('}');

        return sb.toString();
    }

    private void increaseCapacity()
    {
        final int newCapacity = capacity << 1;
        if (newCapacity < 0)
        {
            throw new IllegalStateException("Max capacity reached at size=" + size);
        }

        rehash(newCapacity);
    }

    private void rehash(final int newCapacity)
    {
        if (1 != Integer.bitCount(newCapacity))
        {
            throw new IllegalStateException("New capacity must be a power of two");
        }

        capacity = newCapacity;
        mask = newCapacity - 1;
        resizeThreshold = (int)(newCapacity * loadFactor);

        final long[] tempKeys = new long[capacity];
        final Object[] tempValues = new Object[capacity];

        for (int i = 0, size = values.length; i < size; i++)
        {
            final Object value = values[i];
            if (null != value)
            {
                final long key = keys[i];
                int newHash = hash(key);

                while (null != tempValues[newHash])
                {
                    newHash = ++newHash & mask;
                }

                tempKeys[newHash] = key;
                tempValues[newHash] = value;
            }
        }

        keys = tempKeys;
        values = tempValues;
    }

    private void compactChain(int deleteIndex)
    {
        int index = deleteIndex;
        while (true)
        {
            index = ++index & mask;
            if (null == values[index])
            {
                return;
            }

            final int hash = hash(keys[index]);

            if ((index < hash && (hash <= deleteIndex || deleteIndex <= index)) ||
                (hash <= deleteIndex && deleteIndex <= index))
            {
                keys[deleteIndex] = keys[index];
                values[deleteIndex] = values[index];

                values[index] = null;
                deleteIndex = index;
            }
        }
    }

    private int hash(final long key)
    {
        int hash = (int)key ^ (int)(key >>> 32);
        hash = (hash << 1) - (hash << 8);
        return hash & mask;
    }

    ///////////////////////////////////////////////////////////////////////////////////////////////
    // Internal Sets and Collections
    ///////////////////////////////////////////////////////////////////////////////////////////////

    public class KeySet extends AbstractSet<Long>
    {
        public int size()
        {
            return Long2ObjectHashMap.this.size();
        }

        public boolean isEmpty()
        {
            return Long2ObjectHashMap.this.isEmpty();
        }

        public boolean contains(final Object o)
        {
            return Long2ObjectHashMap.this.containsKey(o);
        }

        public boolean contains(final long key)
        {
            return Long2ObjectHashMap.this.containsKey(key);
        }

        public KeyIterator iterator()
        {
            return new KeyIterator();
        }

        public boolean remove(final Object o)
        {
            return null != Long2ObjectHashMap.this.remove(o);
        }

        public boolean remove(final long key)
        {
            return null != Long2ObjectHashMap.this.remove(key);
        }

        public void clear()
        {
            Long2ObjectHashMap.this.clear();
        }
    }

    private class ValueCollection<V> extends AbstractCollection<V>
    {
        public int size()
        {
            return Long2ObjectHashMap.this.size();
        }

        public boolean isEmpty()
        {
            return Long2ObjectHashMap.this.isEmpty();
        }

        public boolean contains(final Object o)
        {
            return Long2ObjectHashMap.this.containsValue(o);
        }

        public ValueIterator<V> iterator()
        {
            return new ValueIterator<>();
        }

        public void clear()
        {
            Long2ObjectHashMap.this.clear();
        }
    }

    private class EntrySet<V> extends AbstractSet<Map.Entry<Long, V>>
    {
        public int size()
        {
            return Long2ObjectHashMap.this.size();
        }

        public boolean isEmpty()
        {
            return Long2ObjectHashMap.this.isEmpty();
        }

        public Iterator<Map.Entry<Long, V>> iterator()
        {
            return new EntryIterator<>();
        }

        public void clear()
        {
            Long2ObjectHashMap.this.clear();
        }
    }

    ///////////////////////////////////////////////////////////////////////////////////////////////
    // Iterators
    ///////////////////////////////////////////////////////////////////////////////////////////////

    private abstract class AbstractIterator<T> implements Iterator<T>
    {
        private int posCounter;
        private int stopCounter;
        private boolean isPositionValid = false;
        protected final long[] keys = Long2ObjectHashMap.this.keys;
        protected final Object[] values = Long2ObjectHashMap.this.values;

        protected AbstractIterator()
        {
            int i = capacity;
            if (null != values[capacity - 1])
            {
                i = 0;
                for (int size = capacity; i < size; i++)
                {
                    if (null == values[i])
                    {
                        break;
                    }
                }
            }

            stopCounter = i;
            posCounter = i + capacity;
        }

        protected int getPosition()
        {
            return posCounter & mask;
        }

        public boolean hasNext()
        {
            for (int i = posCounter - 1; i >= stopCounter; i--)
            {
                final int index = i & mask;
                if (null != values[index])
                {
                    return true;
                }
            }

            return false;
        }

        protected void findNext()
        {
            isPositionValid = false;

            for (int i = posCounter - 1; i >= stopCounter; i--)
            {
                final int index = i & mask;
                if (null != values[index])
                {
                    posCounter = i;
                    isPositionValid = true;
                    return;
                }
            }

            throw new NoSuchElementException();
        }

        public abstract T next();

        public void remove()
        {
            if (isPositionValid)
            {
                final int position = getPosition();
                values[position] = null;
                --size;

                compactChain(position);

                isPositionValid = false;
            }
            else
            {
                throw new IllegalStateException();
            }
        }
    }

    public class ValueIterator<T> extends AbstractIterator<T>
    {
        @SuppressWarnings("unchecked")
        public T next()
        {
            findNext();

            return (T)values[getPosition()];
        }
    }

    public class KeyIterator extends AbstractIterator<Long>
    {
        public Long next()
        {
            return nextLong();
        }

        public long nextLong()
        {
            findNext();

            return keys[getPosition()];
        }
    }

    @SuppressWarnings("unchecked")
    public class EntryIterator<V>
        extends AbstractIterator<Entry<Long, V>>
        implements Entry<Long, V>
    {
        public Entry<Long, V> next()
        {
            findNext();

            return this;
        }

        public Long getKey()
        {
            return keys[getPosition()];
        }

        public V getValue()
        {
            return (V)values[getPosition()];
        }

        public V setValue(final V value)
        {
            requireNonNull(value);

            final int pos = getPosition();
            final Object oldValue = values[pos];
            values[pos] = value;

            return (V)oldValue;
        }
    }
}<|MERGE_RESOLUTION|>--- conflicted
+++ resolved
@@ -58,13 +58,9 @@
      */
     public Long2ObjectHashMap(final int initialCapacity, final double loadFactor)
     {
-        if (loadFactor <= 0 || loadFactor >= 1.0)
-        {
-<<<<<<< HEAD
-            throw new IllegalArgumentException("Load factors must be > 0.0 and < 1.0");
-=======
+        if (loadFactor >= 1.0)
+        {
             throw new IllegalArgumentException("Load factor must be <= 1.0");
->>>>>>> fb4b4584
         }
 
         this.loadFactor = loadFactor;
